--- conflicted
+++ resolved
@@ -3,11 +3,6 @@
 const path = require('path');
 
 const runnersMap = new Map([
-<<<<<<< HEAD
-  // ['test-cli', ['ubuntu-latest']],
-  ['test-next-local', ['ubuntu-latest']],
-  ['test-dev', ['ubuntu-latest', 'macos-latest']],
-=======
   [
     'test-unit',
     {
@@ -19,7 +14,6 @@
   ['test-e2e', { min: 1, max: 5, runners: ['ubuntu-latest'] }],
   ['test-next-local', { min: 1, max: 5, runners: ['ubuntu-latest'] }],
   ['test-dev', { min: 1, max: 5, runners: ['ubuntu-latest', 'macos-latest'] }],
->>>>>>> 66fe3db8
 ]);
 
 /*
